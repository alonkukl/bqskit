"""This module implements the UnitaryBuilder class."""
from __future__ import annotations

import logging
from typing import cast
from typing import Sequence

import jax
import jax.numpy as jnp
import numpy as np
import numpy.typing as npt

from bqskit.ir.location import CircuitLocation
from bqskit.ir.location import CircuitLocationLike
from bqskit.qis.unitary.unitary import RealVector
from bqskit.qis.unitary.unitary import Unitary
from bqskit.qis.unitary.unitarymatrix import UnitaryMatrix
from bqskit.utils.typing import is_integer
from bqskit.utils.typing import is_valid_radixes

logger = logging.getLogger(__name__)


class UnitaryBuilder(Unitary):
    """
    An object for fast unitary accumulation using tensor networks.

    A UnitaryBuilder is similar to a StringBuilder in the sense that it is an
    efficient way to string together or accumulate :class:`Unitary` objects.
    This class uses concepts from tensor networks to efficiently multiply
    unitary matrices.
    """

<<<<<<< HEAD
    def __init__(self, num_qudits: int, radixes: Sequence[int] = [], initial_value: UnitaryMatrix = None, mat_lib=np, tensor=None) -> None:
=======
    def __init__(self, num_qudits: int, radixes: Sequence[int] = [], initial_value: UnitaryMatrix = None, mat_lib=np) -> None:
>>>>>>> caa893f3
        """
        UnitaryBuilder constructor.

        Args:
            num_qudits (int): The number of qudits to build a Unitary for.

            radixes (Sequence[int]): A sequence with its length equal
                to `num_qudits`. Each element specifies the base of a
                qudit. Defaults to qubits.

        Raises:
            ValueError: If `num_qudits` is nonpositive.

            ValueError: If the length of `radixes` is not equal to
                `num_qudits`.

        Examples:
            >>> builder = UnitaryBuilder(4)  # Creates a 4-qubit builder.
        """

        if not is_integer(num_qudits):
            raise TypeError(
                'Expected int for num_qudits, got %s.' %
                type(num_qudits),
            )

        if num_qudits <= 0:
            raise ValueError(
                'Expected positive number for num_qudits, got %d.' %
                num_qudits,
            )

        self._mat_lib = mat_lib
        self._num_qudits = num_qudits
        self._radixes = tuple(radixes if len(radixes) > 0 else [2] * num_qudits)

        if not is_valid_radixes(self.radixes):
            raise TypeError('Invalid qudit radixes.')

        if len(self.radixes) != self.num_qudits:
            raise ValueError(
                'Expected length of radixes to be equal to num_qudits:'
                ' %d != %d' % (len(self.radixes), self.num_qudits),
            )

        self._num_params = 0
        self._dim = int(np.prod(self.radixes))

<<<<<<< HEAD
        if tensor is None:
            if initial_value is None:
                self.tensor = mat_lib.identity(self.dim, dtype=mat_lib.complex128)
            elif isinstance(initial_value, UnitaryMatrix):
                if not all((d1 == d2 for d1, d2 in zip(self.radixes, initial_value.radixes))):
                    raise ValueError(
                        f'Expected radixes to be equal between the intial value to desired builder radixes:'
                        ' {initail_value.radixes} != {self.radixes}',
                    )

                self.tensor = initial_value.numpy
            else:
                self.tensor = initial_value

            if isinstance(self.tensor, mat_lib.ndarray):
                self.tensor = self.tensor.reshape(self.radixes * 2)
        else:
            self.tensor = tensor
=======
        if initial_value is None:
            self.tensor = mat_lib.identity(self.dim, dtype=np.complex128)
        elif isinstance(initial_value, UnitaryMatrix):
            if not all((d1 == d2 for d1, d2 in zip(self.radixes, initial_value.radixes))):
                raise ValueError(
                    f'Expected radixes to be equal between the intial value to desired builder radixes:'
                    ' {initail_value.radixes} != {self.radixes}',
                )

            self.tensor = initial_value.numpy
        else:
            self.tensor = initial_value

        if isinstance(self.tensor, mat_lib.ndarray):
            self.tensor = self.tensor.reshape(self.radixes * 2)
>>>>>>> caa893f3

    def get_unitary(self, params: RealVector = []) -> UnitaryMatrix:
        """Build the unitary, see :func:`Unitary.get_unitary` for more."""
        utry = self.tensor.reshape((self.dim, self.dim))
        return UnitaryMatrix(utry, self.radixes, False)

    def apply_right(
        self,
        utry: UnitaryMatrix,
        location: CircuitLocationLike,
        inverse: bool = False,
        check_arguments: bool = True,
    ) -> None:
        """
        Apply the specified unitary on the right of this UnitaryBuilder.

        ..
                 .-----.   .------.
              n -|     |---|      |-
            n+1 -|     |---| utry |-
                 .     .   '------'
                 .     .
                 .     .
           2n-1 -|     |------------
                 '-----'

        Args:
            utry (UnitaryMatrix): The unitary to apply.

            location (CircuitLocationLike): The qudits to apply the unitary on.

            inverse (bool): If true, apply the inverse of the unitary.

            check_arguments (bool): If true, check the inputs for type and
                value errors.

        Raises:
            ValueError: If `utry`'s size does not match the given location.

            ValueError: if `utry`'s radixes does not match the given location.

        Notes:
            - Applying the unitary on the right is equivalent to multiplying
              the unitary on the left of the tensor. The notation comes
              from the quantum circuit perspective.

            - This operation is performed using tensor contraction.
        """

        if check_arguments:
            if not isinstance(utry, UnitaryMatrix):
                raise TypeError('Expected UnitaryMatrix, got %s', type(utry))

            if not CircuitLocation.is_location(location, self.num_qudits):
                raise TypeError('Invalid location.')

            location = CircuitLocation(location)

            if len(location) != utry.num_qudits:
                raise ValueError('Unitary and location size mismatch.')

            for utry_radix, bldr_radix_idx in zip(utry.radixes, location):
                if utry_radix != self.radixes[bldr_radix_idx]:
                    raise ValueError('Unitary and location radix mismatch.')

        location = cast(CircuitLocation, location)
        utry_tensor = utry.get_tensor_format()
        utry_size = len(utry.radixes)

        if inverse:
            offset = 0
            utry_tensor = utry_tensor.conj()
        else:
            offset = utry_size

        utry_tensor_indexs = [i for i in range(2 * utry_size)]
        utry_builder_tensor_indexs = [
            2 * utry_size + i for i in range(2 * self.num_qudits)
        ]
        output_tensor_index = [
            2 * utry_size +
            i for i in range(2 * self.num_qudits)
        ]

        for i, loc in enumerate(location):
            utry_builder_tensor_indexs[loc] = offset + i
            output_tensor_index[loc] = (utry_size - offset) + i

        self.tensor = self._mat_lib.einsum(
            utry_tensor, utry_tensor_indexs,
            self.tensor, utry_builder_tensor_indexs, output_tensor_index,
        )

    def apply_left(
        self,
        utry: UnitaryMatrix,
        location: CircuitLocationLike,
        inverse: bool = False,
        check_arguments: bool = True,
    ) -> None:
        """
        Apply the specified unitary on the left of this UnitaryBuilder.

        ..
                 .------.   .-----.
              2 -|      |---|     |-
              3 -| gate |---|     |-
                 '------'   .     .
                            .     .
                            .     .
           2n-1 ------------|     |-
                            '-----'

        Args:
            utry (UnitaryMatrix): The unitary to apply.

            location (CircuitLocationLike): The qudits to apply the unitary on.

            inverse (bool): If true, apply the inverse of the unitary.

            check_arguments (bool): If true, check the inputs for type and
                value errors.

        Raises:
            ValueError: If `utry`'s size does not match the given location.

            ValueError: if `utry`'s radixes does not match the given location.

        Notes:
            - Applying the unitary on the left is equivalent to multiplying
              the unitary on the right of the tensor. The notation comes
              from the quantum circuit perspective.

            - This operation is performed using tensor contraction.
        """

        if check_arguments:
            if not isinstance(utry, UnitaryMatrix):
                raise TypeError('Expected UnitaryMatrix, got %s', type(utry))

            if not CircuitLocation.is_location(location, self.num_qudits):
                raise TypeError('Invalid location.')

            location = CircuitLocation(location)

            if len(location) != utry.num_qudits:
                raise ValueError('Unitary and location size mismatch.')

            for utry_radix, bldr_radix_idx in zip(utry.radixes, location):
                if utry_radix != self.radixes[bldr_radix_idx]:
                    raise ValueError('Unitary and location radix mismatch.')

        location = cast(CircuitLocation, location)
        utry_tensor = utry.get_tensor_format()
        utry_size = len(utry.radixes)

        if inverse:
            offset = utry_size
            utry_tensor = utry_tensor.conj()
        else:
            offset = 0

        utry_tensor_indexs = [i for i in range(2 * utry_size)]
        utry_builder_tensor_indexs = [
            2 * utry_size + i for i in range(2 * self.num_qudits)
<<<<<<< HEAD
        ]
        output_tensor_index = [
            2 * utry_size +
            i for i in range(2 * self.num_qudits)
        ]

        for i, loc in enumerate(location):
            utry_builder_tensor_indexs[self.num_qudits + loc] = offset + i
            output_tensor_index[
                self.num_qudits +
                loc
            ] = (utry_size - offset) + i
        self.tensor = self._mat_lib.einsum(
            utry_tensor, utry_tensor_indexs,
            self.tensor, utry_builder_tensor_indexs, output_tensor_index,
        )

    def eval_apply_right(
        self,
        M: npt.NDArray[np.complex128],
        location: CircuitLocationLike,
    ) -> npt.NDArray[np.complex128]:
        """
        Evaluate the application of `M` on the right of this UnitaryBuilder.

        See :func:`apply_right` for more info.
        """
        left_perm = list(cast(CircuitLocation, location))
        mid_perm = [x for x in range(self.num_qudits) if x not in left_perm]
        right_perm = [x + self.num_qudits for x in range(self.num_qudits)]

        left_dim = int(np.prod([self.radixes[x] for x in left_perm]))

        perm = left_perm + mid_perm + right_perm
        tensor_copy = self.tensor.copy()
        tensor_copy = tensor_copy.transpose(perm)
        tensor_copy = tensor_copy.reshape((left_dim, -1))
        tensor_copy = M @ tensor_copy  # TODO: Require out matrix to avoid copy

        shape = list(self.radixes) * 2
        shape = [shape[p] for p in perm]
        tensor_copy = tensor_copy.reshape(shape)
        inv_perm = list(np.argsort(perm))
        tensor_copy = tensor_copy.transpose(inv_perm)
        out_M = tensor_copy.reshape((self.dim, self.dim))
        return out_M

    def eval_apply_left(
        self,
        M: npt.NDArray[np.complex128],
        location: CircuitLocationLike,
    ) -> npt.NDArray[np.complex128]:
        """
        Evaluate the application of `M` on the left of this UnitaryBuilder.

        See :func:`apply_left` for more info.
        """
        location = cast(CircuitLocation, location)
        left_perm = list(range(self.num_qudits))
        mid_perm = [
            x + self.num_qudits
            for x in left_perm
            if x not in location
=======
        ]
        output_tensor_index = [
            2 * utry_size +
            i for i in range(2 * self.num_qudits)
>>>>>>> caa893f3
        ]

        for i, loc in enumerate(location):
            utry_builder_tensor_indexs[self.num_qudits + loc] = offset + i
            output_tensor_index[
                self.num_qudits +
                loc
            ] = (utry_size - offset) + i

<<<<<<< HEAD
        shape = list(self.radixes) * 2
        shape = [shape[p] for p in perm]
        tensor_copy = tensor_copy.reshape(shape)
        inv_perm = list(np.argsort(perm))
        tensor_copy = tensor_copy.transpose(inv_perm)
        out_M = tensor_copy.reshape((self.dim, self.dim))
        return out_M
    
=======
        self.tensor = self._mat_lib.einsum(
            utry_tensor, utry_tensor_indexs,
            self.tensor, utry_builder_tensor_indexs, output_tensor_index,
        )

>>>>>>> caa893f3
    def calc_env_matrix(
            self, location: Sequence[int],
    ):
        """
        Calculates the environment matrix w.r.t. the specified location.

        Args:
            location (Sequence[int]): Calculate the environment matrix with
                respect to the qudit indices in location.

        Returns:
            np.ndarray: The environmental matrix.
        """

        contraction_indexs = list(range(self.num_qudits)) + \
            list(range(self.num_qudits))
        for i, loc in enumerate(location):
            contraction_indexs[loc + self.num_qudits] = self.num_qudits + i + 1

        contraction_indexs_str = ''.join(
            [chr(ord('a') + i) for i in contraction_indexs],
        )

        env_tensor = self._mat_lib.einsum(contraction_indexs_str, self.tensor)
        env_mat = env_tensor.reshape((2**len(location), -1))

        return env_mat<|MERGE_RESOLUTION|>--- conflicted
+++ resolved
@@ -31,11 +31,7 @@
     unitary matrices.
     """
 
-<<<<<<< HEAD
     def __init__(self, num_qudits: int, radixes: Sequence[int] = [], initial_value: UnitaryMatrix = None, mat_lib=np, tensor=None) -> None:
-=======
-    def __init__(self, num_qudits: int, radixes: Sequence[int] = [], initial_value: UnitaryMatrix = None, mat_lib=np) -> None:
->>>>>>> caa893f3
         """
         UnitaryBuilder constructor.
 
@@ -84,7 +80,6 @@
         self._num_params = 0
         self._dim = int(np.prod(self.radixes))
 
-<<<<<<< HEAD
         if tensor is None:
             if initial_value is None:
                 self.tensor = mat_lib.identity(self.dim, dtype=mat_lib.complex128)
@@ -103,23 +98,6 @@
                 self.tensor = self.tensor.reshape(self.radixes * 2)
         else:
             self.tensor = tensor
-=======
-        if initial_value is None:
-            self.tensor = mat_lib.identity(self.dim, dtype=np.complex128)
-        elif isinstance(initial_value, UnitaryMatrix):
-            if not all((d1 == d2 for d1, d2 in zip(self.radixes, initial_value.radixes))):
-                raise ValueError(
-                    f'Expected radixes to be equal between the intial value to desired builder radixes:'
-                    ' {initail_value.radixes} != {self.radixes}',
-                )
-
-            self.tensor = initial_value.numpy
-        else:
-            self.tensor = initial_value
-
-        if isinstance(self.tensor, mat_lib.ndarray):
-            self.tensor = self.tensor.reshape(self.radixes * 2)
->>>>>>> caa893f3
 
     def get_unitary(self, params: RealVector = []) -> UnitaryMatrix:
         """Build the unitary, see :func:`Unitary.get_unitary` for more."""
@@ -285,7 +263,6 @@
         utry_tensor_indexs = [i for i in range(2 * utry_size)]
         utry_builder_tensor_indexs = [
             2 * utry_size + i for i in range(2 * self.num_qudits)
-<<<<<<< HEAD
         ]
         output_tensor_index = [
             2 * utry_size +
@@ -349,22 +326,22 @@
             x + self.num_qudits
             for x in left_perm
             if x not in location
-=======
-        ]
-        output_tensor_index = [
-            2 * utry_size +
-            i for i in range(2 * self.num_qudits)
->>>>>>> caa893f3
-        ]
-
-        for i, loc in enumerate(location):
-            utry_builder_tensor_indexs[self.num_qudits + loc] = offset + i
-            output_tensor_index[
-                self.num_qudits +
-                loc
-            ] = (utry_size - offset) + i
-
-<<<<<<< HEAD
+        ]
+
+        right_perm = [x + self.num_qudits for x in location]
+        right_dim = int(
+            np.prod([
+                self.radixes[x - self.num_qudits]
+                for x in right_perm
+            ]),
+        )
+
+        perm = left_perm + mid_perm + right_perm
+        tensor_copy = self.tensor.copy()
+        tensor_copy = tensor_copy.transpose(perm)
+        tensor_copy = tensor_copy.reshape((-1, right_dim))
+        tensor_copy = tensor_copy @ M
+
         shape = list(self.radixes) * 2
         shape = [shape[p] for p in perm]
         tensor_copy = tensor_copy.reshape(shape)
@@ -373,13 +350,6 @@
         out_M = tensor_copy.reshape((self.dim, self.dim))
         return out_M
     
-=======
-        self.tensor = self._mat_lib.einsum(
-            utry_tensor, utry_tensor_indexs,
-            self.tensor, utry_builder_tensor_indexs, output_tensor_index,
-        )
-
->>>>>>> caa893f3
     def calc_env_matrix(
             self, location: Sequence[int],
     ):
