from __future__ import annotations

import logging
from typing import TYPE_CHECKING

import jax
import jax.numpy as jnp
import numpy as np
import numpy.typing as npt
from scipy.stats import unitary_group

from bqskit.ir.gates.constantgate import ConstantGate
from bqskit.ir.gates.parameterized.u3 import U3Gate
from bqskit.ir.gates.parameterized.unitary_acc import VariableUnitaryGateAcc
from bqskit.ir.opt.instantiater import Instantiater
from bqskit.qis.state.state import StateVector
from bqskit.qis.unitary.unitarybuilderjax import UnitaryBuilderJax
from bqskit.qis.unitary.unitarymatrix import UnitaryMatrix
from bqskit.qis.unitary.unitarymatrixjax import UnitaryMatrixJax


if TYPE_CHECKING:
    from bqskit.ir.circuit import Circuit


_logger = logging.getLogger(__name__)


class QFactor_jax_batched_jit(Instantiater):
    """The QFactor batch circuit instantiater."""

    def __init__(
        self,
        diff_tol_a: float = 1e-12,
        diff_tol_r: float = 1e-6,
        dist_tol: float = 1e-10,
        max_iters: int = 100000,
        min_iters: int = 1000,
    ):

        if not isinstance(diff_tol_a, float) or diff_tol_a > 0.5:
            raise TypeError('Invalid absolute difference threshold.')

        if not isinstance(diff_tol_r, float) or diff_tol_r > 0.5:
            raise TypeError('Invalid relative difference threshold.')

        if not isinstance(dist_tol, float) or dist_tol > 0.5:
            raise TypeError('Invalid distance threshold.')

        if not isinstance(max_iters, int) or max_iters < 0:
            raise TypeError('Invalid maximum number of iterations.')

        if not isinstance(min_iters, int) or min_iters < 0:
            raise TypeError('Invalid minimum number of iterations.')

        self.diff_tol_a = diff_tol_a
        self.diff_tol_r = diff_tol_r
        self.dist_tol = dist_tol
        self.max_iters = max_iters
        self.min_iters = min_iters

    def instantiate(
        self,
        circuit,  # : Circuit,
        target: UnitaryMatrix | StateVector,
        x0,
    ):

        return self.instantiate_multistart(circuit, target, [x0])

    def instantiate_multistart(
        self,
        circuit,  # : Circuit,
        target: UnitaryMatrix | StateVector,
        starts: list[npt.NDArray[np.float64]],
    ):
        """Instantiate `circuit`, see Instantiater for more info."""
        target = UnitaryMatrixJax(target)
        amount_of_starts = len(starts)
        locations = tuple([op.location for op in circuit])
        gates = tuple([op.gate for op in circuit])
<<<<<<< HEAD
        biggest_gate_size = max((gate.num_qudits for gate in gates))
        
        untrys = []

        for gate in gates:
            if gate.num_params > 0:
                size_of_untry = 2**gate.num_qudits
                untrys.append([_apply_padding_and_flatten(unitary_group.rvs(size_of_untry), gate, biggest_gate_size) for _ in range(amount_of_starts)])
            else:
                untry = gate.get_unitary().numpy
                untrys.append([_apply_padding_and_flatten(untry, gate, biggest_gate_size) for _ in range(amount_of_starts)])

=======
        biggest_gate_size = max(gate.num_qudits for gate in gates)

        untrys = []

        for gate in gates:
            size_of_untry = 2**gate.num_qudits
            untrys.append([
                _apply_padding_and_flatten(
                    unitary_group.rvs(
                    size_of_untry,
                    ), gate, biggest_gate_size,
                ) for _ in range(amount_of_starts)
            ])
>>>>>>> 9ef74227

        untrys = jnp.array(np.stack(untrys, axis=1))
        n = 40
        c1s = jnp.array([1] * amount_of_starts)
        it = 0
        it2 = 0
        best_start = 0

        while (True):
            c1s, untrys, plato_calc, reached_desired_distance = _sweep_jited_vmaped(
                target, locations, gates, untrys, n, c1s, self.dist_tol, self.diff_tol_a, self.diff_tol_r,
            )

            it += n
            it2 += 1

            if it2 % 4 == 0:
                _logger.info(f'iteration: {it}, costs: {c1s}')

            # Termination conditions
            if any(reached_desired_distance):

                best_start = reached_desired_distance.tolist().index(True)
                _logger.info(
                    f'Terminated: {it} c1 = {c1s} <= dist_tol.\n Best start is {best_start}',
                )
                break

            if it > self.min_iters:
                if all(plato_calc):
                    _logger.info(
                        f'Terminated: |c1 - c2| = '
                        ' <= diff_tol_a + diff_tol_r * |c1|.',
                    )
                    best_start = jnp.argmin(jnp.abs(c1s))

                    _logger.info(
                    f'Terminated: {it} c1 = {c1s} Reached PLATO.\n Best start is {best_start}',
                    )

                    break

                if it > self.max_iters:
                    _logger.info('Terminated: iteration limit reached.')
                    best_start = jnp.argmin(jnp.abs(c1s))
                    break

        params = []
        for untry, gate in zip(untrys[best_start], gates):
            params.extend(
                gate.get_params(
                _remove_padding_and_create_matrix(untry, gate),
                ),
            )

        return np.array(params)

    @staticmethod
    def get_method_name() -> str:
        """Return the name of this method."""
        return 'qfactor_jax_batched_jit'

    @staticmethod
    def can_internaly_perform_multistart() -> bool:
        """Probes if the instantiater can internaly perform multistrat."""
        return True

    @staticmethod
    def is_capable(circuit) -> bool:
        """Return true if the circuit can be instantiated."""
        return all(
            isinstance(gate, (VariableUnitaryGateAcc, U3Gate, ConstantGate))
            for gate in circuit.gate_set
        )

    @staticmethod
    def get_violation_report(circuit) -> str:
        """
        Return a message explaining why `circuit` cannot be instantiated.

        Args:
            circuit (Circuit): Generate a report for this circuit.

        Raises:
            ValueError: If `circuit` can be instantiated with this
                instantiater.
        """

        invalid_gates = {
            gate
            for gate in circuit.gate_set
            if not isinstance(gate, (VariableUnitaryGateAcc, U3Gate, ConstantGate))
        }

        if len(invalid_gates) == 0:
            raise ValueError('Circuit can be instantiated.')

        return (
            'Cannot instantiate circuit with qfactor'
            ' because the following gates are not locally optimizable with jax: %s.'
            % ', '.join(str(g) for g in invalid_gates)
        )


def _initilize_circuit_tensor(
    target_num_qudits,
    target_radixes,
    locations,
    target_mat,
    untrys,
):

    target_untry_builder = UnitaryBuilderJax(
        target_num_qudits, target_radixes, target_mat.conj().T,
    )

    for loc, untry in zip(locations, untrys):
        target_untry_builder.apply_right(
            untry, loc, check_arguments=False,
        )

    return target_untry_builder


def _single_sweep(locations, gates, amount_of_gates, target_untry_builder, untrys):
    # from right to left
    for k in reversed(range(amount_of_gates)):
        gate = gates[k]
        location = locations[k]
        untry = untrys[k]

        # Remove current gate from right of circuit tensor
        target_untry_builder.apply_right(
            untry, location, inverse=True, check_arguments=False,
        )

        # Update current gate
        if gate.num_params > 0:
            env = target_untry_builder.calc_env_matrix(location)
            untry = gate.optimize(env, get_untry=True)
            untrys[k] = untry

            # Add updated gate to left of circuit tensor
        target_untry_builder.apply_left(
            untry, location, check_arguments=False,
        )

        # from left to right
    for k in range(amount_of_gates):
        gate = gates[k]
        location = locations[k]
        untry = untrys[k]

        # Remove current gate from left of circuit tensor
        target_untry_builder.apply_left(
            untry, location, inverse=True, check_arguments=False,
        )

        # Update current gate
        if gate.num_params > 0:
            env = target_untry_builder.calc_env_matrix(location)
            untry = gate.optimize(env, get_untry=True)
            untrys[k] = untry

            # Add updated gate to right of circuit tensor
        target_untry_builder.apply_right(
            untry, location, check_arguments=False,
        )

    return target_untry_builder, untrys


_single_sweep_jit = jax.jit(_single_sweep, static_argnums=(0, 1, 2))


def _apply_padding_and_flatten(untry, gate, max_gate_size):
    zero_pad_size = (2**max_gate_size)**2 - (2**gate.num_qudits)**2
    if zero_pad_size > 0:
        zero_pad = jnp.zeros(zero_pad_size)
        return jnp.concatenate((untry, zero_pad), axis=None)
    else:
        return jnp.array(untry.flatten())


def _remove_padding_and_create_matrix(untry, gate):
    len_of_matrix = 2**gate.num_qudits
    size_to_keep = len_of_matrix**2
    return untry[:size_to_keep].reshape((len_of_matrix, len_of_matrix))


def _sweep_circuit(target: UnitaryMatrix, locations, gates, untrys, n: int, c1, dist_tol, diff_tol_a, diff_tol_r):
    amount_of_gates = len(gates)
    untrys_as_matrixs = []
    for gate_index, gate in enumerate(gates):
        untrys_as_matrixs.append(
            UnitaryMatrixJax(
                _remove_padding_and_create_matrix(
                    untrys[gate_index], gate,
                ), gate.radixes,
            ),
        )

    untrys = untrys_as_matrixs
    target_untry_builder = _initilize_circuit_tensor(
        target.num_qudits, target.radixes, locations, target.numpy, untrys,
    )
    amount_of_qudits = target.num_qudits

    sweep_loop_body = lambda i, x: _single_sweep_jit(
        locations, gates, amount_of_gates, target_untry_builder=x[0], untrys=x[1],
    )
    target_untry_builder, untrys = jax.lax.fori_loop(
        0, n, sweep_loop_body, (target_untry_builder, untrys),
    )

    c2 = c1
    dim = target_untry_builder.dim
    untry_res = target_untry_builder.tensor.reshape((dim, dim))
    c1 = jnp.abs(jnp.trace(untry_res))
    c1 = 1 - (c1 / (2 ** amount_of_qudits))

    plato_calc = jnp.abs(c1 - c2) <= diff_tol_a + diff_tol_r * jnp.abs(c1)
    reached_required_tol = c1 < dist_tol

    biggest_gate_size = max(gate.num_qudits for gate in gates)
    final_untrys_padded = jnp.array([
        _apply_padding_and_flatten(
            untry.numpy.flatten(
            ), gate, biggest_gate_size,
        ) for untry, gate in zip(untrys, gates)
    ])

    return c1, final_untrys_padded, plato_calc, reached_required_tol


_sweep_circuit_jited = jax.jit(
    _sweep_circuit, static_argnums=(1, 2, 4, 6, 7, 8),
)

_sweep_jited_vmaped = jax.vmap(
    _sweep_circuit_jited, in_axes=(
        None, None, None, 0, None, 0, None, None, None,
    ),
)<|MERGE_RESOLUTION|>--- conflicted
+++ resolved
@@ -79,7 +79,6 @@
         amount_of_starts = len(starts)
         locations = tuple([op.location for op in circuit])
         gates = tuple([op.gate for op in circuit])
-<<<<<<< HEAD
         biggest_gate_size = max((gate.num_qudits for gate in gates))
         
         untrys = []
@@ -92,21 +91,6 @@
                 untry = gate.get_unitary().numpy
                 untrys.append([_apply_padding_and_flatten(untry, gate, biggest_gate_size) for _ in range(amount_of_starts)])
 
-=======
-        biggest_gate_size = max(gate.num_qudits for gate in gates)
-
-        untrys = []
-
-        for gate in gates:
-            size_of_untry = 2**gate.num_qudits
-            untrys.append([
-                _apply_padding_and_flatten(
-                    unitary_group.rvs(
-                    size_of_untry,
-                    ), gate, biggest_gate_size,
-                ) for _ in range(amount_of_starts)
-            ])
->>>>>>> 9ef74227
 
         untrys = jnp.array(np.stack(untrys, axis=1))
         n = 40
